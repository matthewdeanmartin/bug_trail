--- conflicted
+++ resolved
@@ -1,10 +1,4 @@
 ---
-ci:
-  autoupdate_schedule: monthly
-  autofix_commit_msg: |
-    [pre-commit.ci] Apply automatic pre-commit fixes
-  skip: []
-
 repos:
   - repo: https://github.com/pre-commit/pre-commit-hooks
     rev: v6.0.0
@@ -22,11 +16,7 @@
       - id: detect-private-key
       - id: forbid-new-submodules
   - repo: https://github.com/asottile/pyupgrade
-<<<<<<< HEAD
-    rev: v3.21.0
-=======
     rev: v3.21.1
->>>>>>> 4deccf9b
     hooks:
       - id: pyupgrade
         args: [ --py37-plus ]
@@ -52,7 +42,7 @@
           - --remove-duplicate-keys
           - --remove-unused-variables
   - repo: https://github.com/psf/black-pre-commit-mirror
-    rev: 25.11.0
+    rev: 25.9.0
     hooks:
       - id: black
   #    -   repo: https://github.com/pycqa/isort
@@ -63,11 +53,7 @@
   #                args:
   #                    - --profile black
   - repo: https://github.com/astral-sh/ruff-pre-commit
-<<<<<<< HEAD
-    rev: v0.14.0
-=======
     rev: v0.14.4
->>>>>>> 4deccf9b
     hooks:
       - id: ruff
         exclude: ^dead_code/
